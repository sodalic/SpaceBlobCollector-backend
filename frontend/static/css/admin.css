#logout {
	background: #333;
	color: #eaecee;
}
.well{
    background: rgba(250, 250, 250, 1);
}

textarea {
    -webkit-border-radius: 5px;
    -moz-border-radius: 5px;
    border-radius: 5px;
    resize: none
}

<<<<<<< HEAD
form#device_settings label input {
	margin-top: -10px;
=======
.checkbox-custom {
    height: 34px;
}
.checkbox-custom input[type="checkbox"] {
    position: relative;
>>>>>>> b8c4aa68
}<|MERGE_RESOLUTION|>--- conflicted
+++ resolved
@@ -13,14 +13,10 @@
     resize: none
 }
 
-<<<<<<< HEAD
-form#device_settings label input {
-	margin-top: -10px;
-=======
 .checkbox-custom {
     height: 34px;
 }
+
 .checkbox-custom input[type="checkbox"] {
     position: relative;
->>>>>>> b8c4aa68
 }